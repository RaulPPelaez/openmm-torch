--- conflicted
+++ resolved
@@ -9,19 +9,15 @@
 @pytest.mark.parametrize('model_file, output_forces',
                         [('../../tests/central.pt', False),
                          ('../../tests/forces.pt', True)])
-<<<<<<< HEAD
 @pytest.mark.parametrize('platform, use_graph',
                          [('Reference', False),
                           ('CPU', False),
                           ('CUDA', False),
                           ('CUDA', True)])
+@pytest.mark.parametrize('use_cv_force', [True, False])
 @pytest.mark.parametrize('precision', ['single', 'mixed', 'double'])
-def testEnergyForce(model_file, output_forces, platform, precision, use_graph):
-=======
-@pytest.mark.parametrize('use_cv_force', [True, False])
 @pytest.mark.parametrize('platform', ['Reference', 'CPU', 'CUDA', 'OpenCL'])
-def testForce(model_file, output_forces, use_cv_force, platform):
->>>>>>> 994f92fd
+def testForce(model_file, output_forces, use_cv_force, platform, precision, use_graph):
 
     if pt.cuda.device_count() < 1 and platform == 'CUDA':
         pytest.skip('A CUDA device is not available')
@@ -38,7 +34,6 @@
     assert not force.getOutputsForces() # Check the default
     force.setOutputsForces(output_forces)
     assert force.getOutputsForces() == output_forces
-<<<<<<< HEAD
     assert force.getProperty('useCUDAGraphs') == 'false'
     if use_graph:
         force.setProperty('useCUDAGraphs', 'true')
@@ -52,7 +47,6 @@
         properties['Precision'] = precision
     platform = mm.Platform.getPlatformByName(platform)
     context = mm.Context(system, integrator, platform, properties)
-=======
     if use_cv_force:
         # Wrap TorchForce into CustomCVForce
         cv_force = mm.CustomCVForce('force')
@@ -61,11 +55,6 @@
     else:
         system.addForce(force)
 
-    # Compute the forces and energy.
-    integ = mm.VerletIntegrator(1.0)
-    platform = mm.Platform.getPlatformByName(platform)
-    context = mm.Context(system, integ, platform)
->>>>>>> 994f92fd
     context.setPositions(positions)
 
     # Get expected values
