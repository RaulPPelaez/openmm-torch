--- conflicted
+++ resolved
@@ -28,10 +28,8 @@
     }
 }
 
-<<<<<<< HEAD
 namespace std {
     %template(property_map) map<string, string>;
-=======
 %typemap(in) const torch::jit::Module&(torch::jit::Module module) {
     py::object o = py::reinterpret_borrow<py::object>($input);
     module = torch::jit::as_module(o).value();
@@ -49,19 +47,14 @@
 %typecheck(SWIG_TYPECHECK_POINTER) const torch::jit::Module& {
     py::object o = py::reinterpret_borrow<py::object>($input);
     $1 = torch::jit::as_module(o).has_value() ? 1 : 0;
->>>>>>> 769302af
 }
 
 namespace TorchPlugin {
 
 class TorchForce : public OpenMM::Force {
 public:
-<<<<<<< HEAD
     TorchForce(const std::string& file, const std::map<std::string, std::string>& properties = {});
-=======
-    TorchForce(const std::string& file);
-    TorchForce(const torch::jit::Module& module);
->>>>>>> 769302af
+    TorchForce(const torch::jit::Module& module, const std::map<std::string, std::string>& properties = {});
     const std::string& getFile() const;
     const torch::jit::Module& getModule() const;
     void setUsesPeriodicBoundaryConditions(bool periodic);
