#ifndef OPENMM_TORCHFORCE_H_
#define OPENMM_TORCHFORCE_H_

/* -------------------------------------------------------------------------- *
 *                                   OpenMM                                   *
 * -------------------------------------------------------------------------- *
 * This is part of the OpenMM molecular simulation toolkit originating from   *
 * Simbios, the NIH National Center for Physics-Based Simulation of           *
 * Biological Structures at Stanford, funded under the NIH Roadmap for        *
 * Medical Research, grant U54 GM072970. See https://simtk.org.               *
 *                                                                            *
 * Portions copyright (c) 2018-2022 Stanford University and the Authors.      *
 * Authors: Peter Eastman                                                     *
 * Contributors:                                                              *
 *                                                                            *
 * Permission is hereby granted, free of charge, to any person obtaining a    *
 * copy of this software and associated documentation files (the "Software"), *
 * to deal in the Software without restriction, including without limitation  *
 * the rights to use, copy, modify, merge, publish, distribute, sublicense,   *
 * and/or sell copies of the Software, and to permit persons to whom the      *
 * Software is furnished to do so, subject to the following conditions:       *
 *                                                                            *
 * The above copyright notice and this permission notice shall be included in *
 * all copies or substantial portions of the Software.                        *
 *                                                                            *
 * THE SOFTWARE IS PROVIDED "AS IS", WITHOUT WARRANTY OF ANY KIND, EXPRESS OR *
 * IMPLIED, INCLUDING BUT NOT LIMITED TO THE WARRANTIES OF MERCHANTABILITY,   *
 * FITNESS FOR A PARTICULAR PURPOSE AND NONINFRINGEMENT. IN NO EVENT SHALL    *
 * THE AUTHORS, CONTRIBUTORS OR COPYRIGHT HOLDERS BE LIABLE FOR ANY CLAIM,    *
 * DAMAGES OR OTHER LIABILITY, WHETHER IN AN ACTION OF CONTRACT, TORT OR      *
 * OTHERWISE, ARISING FROM, OUT OF OR IN CONNECTION WITH THE SOFTWARE OR THE  *
 * USE OR OTHER DEALINGS IN THE SOFTWARE.                                     *
 * -------------------------------------------------------------------------- */

#include "openmm/Context.h"
#include "openmm/Force.h"
#include <map>
#include <string>
#include <torch/torch.h>
#include "internal/windowsExportTorch.h"

namespace TorchPlugin {

/**
 * This class implements forces that are defined by user-supplied neural networks.
 * It uses the PyTorch library to perform the computations.
 * The PyTorch module can either be  passed directly as an argument to
 * the  constructor  or loaded  from  a  file.   In either  case,  the
 * constructor makes a copy of the  module in memory. Later changes to
 * the original module or to the file do not affect it.*/

class OPENMM_EXPORT_NN TorchForce : public OpenMM::Force {
public:
    /**
     * Create a TorchForce.  The network is defined by a PyTorch ScriptModule saved
     * to a file.
     *
     * @param file       the path to the file containing the network
     * @param properties the property map
     */
    TorchForce(const std::string& file,
               const std::map<std::string, std::string>& properties = {});
    /**
     * Create a TorchForce.  The network is defined by a PyTorch ScriptModule
     * Note that this constructor makes a copy of the provided module.
     * Any changes to the module  after calling this constructor will be ignored by TorchForce.
     *
     * @param module   an instance of the torch module
     */
    TorchForce(const torch::jit::Module &module);
    /**
     * Get the path to the file containing the network.
     * If the TorchForce instance was constructed with a module, instead of a filename,
     * this function returns an empty string.
     */
    const std::string& getFile() const;
    /**
     * Get the torch module currently in use.
     */
    const torch::jit::Module & getModule() const;
    /**
     * Set whether this force makes use of periodic boundary conditions.  If this is set
     * to true, the network must take a 3x3 tensor as its second input, which
     * is set to the current periodic box vectors.
     */
    void setUsesPeriodicBoundaryConditions(bool periodic);
    /**
     * Get whether this force makes use of periodic boundary conditions.
     */
    bool usesPeriodicBoundaryConditions() const;
    /**
     * Set whether the network directly outputs forces.  By default it is expected to produce
     * a single scalar output containing the energy, and backpropagation is used to compute
     * the forces.  Alternatively, you can set this flag to true in which case the network is
     * expected to produce a tuple with two elements: a scalar with the potential energy, and an
     * Nx3 tensor with the force on every atom.  This can be useful when you have a more efficient
     * way to compute the forces than the generic backpropagation algorithm.
     */
    void setOutputsForces(bool outputsForces);
    /**
     * Get whether the network directly outputs forces.
     */
    bool getOutputsForces() const;
    /**
     * Get the number of global parameters that the interaction depends on.
     */
    int getNumGlobalParameters() const;
    /**
     * Add a new global parameter that the interaction may depend on.  The default value provided to
     * this method is the initial value of the parameter in newly created Contexts.  You can change
     * the value at any time by calling setParameter() on the Context.
     *
     * @param name             the name of the parameter
     * @param defaultValue     the default value of the parameter
     * @return the index of the parameter that was added
     */
    int addGlobalParameter(const std::string& name, double defaultValue);
    /**
     * Get the name of a global parameter.
     *
     * @param index     the index of the parameter for which to get the name
     * @return the parameter name
     */
    const std::string& getGlobalParameterName(int index) const;
    /**
     * Set the name of a global parameter.
     *
     * @param index          the index of the parameter for which to set the name
     * @param name           the name of the parameter
     */
    void setGlobalParameterName(int index, const std::string& name);
    /**
     * Get the default value of a global parameter.
     *
     * @param index     the index of the parameter for which to get the default value
     * @return the parameter default value
     */
    double getGlobalParameterDefaultValue(int index) const;
    /**
     * Set the default value of a global parameter.
     *
     * @param index          the index of the parameter for which to set the default value
     * @param defaultValue   the default value of the parameter
     */
    void setGlobalParameterDefaultValue(int index, double defaultValue);
    /**
     * Set a value of a property.
     *
     * @param name           the name of the property
     * @param value          the value of the property
     */
    void setProperty(const std::string& name, const std::string& value);
    /**
     * Get a value of a property.
     *
     * @param name           the name of the property
     * @return the value of the property
     */
    const std::string& getProperty(const std::string& name) const;
protected:
    OpenMM::ForceImpl* createImpl() const;
private:
    class GlobalParameterInfo;
    std::string file;
    bool usePeriodic, outputsForces;
    std::vector<GlobalParameterInfo> globalParameters;
<<<<<<< HEAD
    std::map<std::string, std::string> properties;
    std::string emptyProperty;
=======
    torch::jit::Module module;
>>>>>>> 769302af
};

/**
 * This is an internal class used to record information about a global parameter.
 * @private
 */
class TorchForce::GlobalParameterInfo {
public:
    std::string name;
    double defaultValue;
    GlobalParameterInfo() {
    }
    GlobalParameterInfo(const std::string& name, double defaultValue) : name(name), defaultValue(defaultValue) {
    }
};

} // namespace TorchPlugin

#endif /*OPENMM_TORCHFORCE_H_*/<|MERGE_RESOLUTION|>--- conflicted
+++ resolved
@@ -66,8 +66,10 @@
      * Any changes to the module  after calling this constructor will be ignored by TorchForce.
      *
      * @param module   an instance of the torch module
+     * @param properties the property map
      */
-    TorchForce(const torch::jit::Module &module);
+    TorchForce(const torch::jit::Module &module,
+	       const std::map<std::string, std::string>& properties = {});
     /**
      * Get the path to the file containing the network.
      * If the TorchForce instance was constructed with a module, instead of a filename,
@@ -164,12 +166,9 @@
     std::string file;
     bool usePeriodic, outputsForces;
     std::vector<GlobalParameterInfo> globalParameters;
-<<<<<<< HEAD
     std::map<std::string, std::string> properties;
     std::string emptyProperty;
-=======
     torch::jit::Module module;
->>>>>>> 769302af
 };
 
 /**
