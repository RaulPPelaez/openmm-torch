--- conflicted
+++ resolved
@@ -34,7 +34,6 @@
 
 #include "TorchKernels.h"
 #include "openmm/cuda/CudaContext.h"
-<<<<<<< HEAD
 #include "openmm/cuda/CudaArray.h"
 #include <torch/version.h>
 #include <map>
@@ -46,8 +45,6 @@
 #if CUDA_GRAPHS_SUPPORTED
 #include <ATen/cuda/CUDAGraph.h>
 #endif
-=======
->>>>>>> 994f92fd
 
 namespace TorchPlugin {
 
@@ -60,7 +57,7 @@
     ~CudaCalcTorchForceKernel();
     /**
      * Initialize the kernel.
-     * 
+     *
      * @param system         the System this kernel will be applied to
      * @param force          the TorchForce this kernel will be used for
      * @param module         the PyTorch module to use for computing forces and energy
@@ -84,14 +81,11 @@
     std::vector<std::string> globalNames;
     bool usePeriodic, outputsForces;
     CUfunction copyInputsKernel, addForcesKernel;
-<<<<<<< HEAD
     bool useGraph;
 #if CUDA_GRAPHS_SUPPORTED
     std::map<bool, at::cuda::CUDAGraph> graphs;
 #endif
-=======
     CUcontext primaryContext;
->>>>>>> 994f92fd
 };
 
 } // namespace TorchPlugin
